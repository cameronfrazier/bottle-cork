--- conflicted
+++ resolved
@@ -46,15 +46,12 @@
     password = post_get('password')
     aaa.login(username, password, success_redirect='/', fail_redirect='/login')
 
-<<<<<<< HEAD
 @bottle.route('/user_is_anonymous')
 def user_is_anonymous():
     if aaa.user_is_anonymous:
         return 'True'
 
     return 'False'
-=======
->>>>>>> 30fd3edd
 
 @bottle.route('/logout')
 def logout():
